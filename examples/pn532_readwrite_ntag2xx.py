# Example of detecting and reading a block from a MiFare NFC card.
# Author: Tony DiCola & Roberto Laricchia
# Copyright (c) 2015 Adafruit Industries
#
# Permission is hereby granted, free of charge, to any person obtaining a copy
# of this software and associated documentation files (the "Software"), to deal
# in the Software without restriction, including without limitation the rights
# to use, copy, modify, merge, publish, distribute, sublicense, and/or sell
# copies of the Software, and to permit persons to whom the Software is
# furnished to do so, subject to the following conditions:
#
# The above copyright notice and this permission notice shall be included in all
# copies or substantial portions of the Software.
#
# THE SOFTWARE IS PROVIDED "AS IS", WITHOUT WARRANTY OF ANY KIND, EXPRESS OR
# IMPLIED, INCLUDING BUT NOT LIMITED TO THE WARRANTIES OF MERCHANTABILITY,
# FITNESS FOR A PARTICULAR PURPOSE AND NONINFRINGEMENT. IN NO EVENT SHALL THE
# AUTHORS OR COPYRIGHT HOLDERS BE LIABLE FOR ANY CLAIM, DAMAGES OR OTHER
# LIABILITY, WHETHER IN AN ACTION OF CONTRACT, TORT OR OTHERWISE, ARISING FROM,
# OUT OF OR IN CONNECTION WITH THE SOFTWARE OR THE USE OR OTHER DEALINGS IN THE
# SOFTWARE.

"""
This example shows connecting to the PN532 and writing & reading an ntag2xx
type RFID tag
"""

import board
import busio
from digitalio import DigitalInOut

#
# NOTE: pick the import that matches the interface being used
#
# from adafruit_pn532.i2c import PN532_I2C
from adafruit_pn532.spi import PN532_SPI

# from adafruit_pn532.uart import PN532_UART

# I2C connection:
# i2c = busio.I2C(board.SCL, board.SDA)

# Non-hardware reset/request with I2C
# pn532 = PN532_I2C(i2c, debug=False)

# With I2C, we recommend connecting RSTPD_N (reset) to a digital pin for manual
# harware reset
# reset_pin = DigitalInOut(board.D6)
# On Raspberry Pi, you must also connect a pin to P32 "H_Request" for hardware
# wakeup! this means we don't need to do the I2C clock-stretch thing
# req_pin = DigitalInOut(board.D12)
# pn532 = PN532_I2C(i2c, debug=False, reset=reset_pin, req=req_pin)

# SPI connection:
spi = busio.SPI(board.SCK, board.MOSI, board.MISO)
cs_pin = DigitalInOut(board.D5)
pn532 = PN532_SPI(spi, cs_pin, debug=False)

# UART connection
# uart = busio.UART(board.TX, board.RX, baudrate=115200, timeout=100)
# pn532 = PN532_UART(uart, debug=False)

<<<<<<< HEAD
ic, ver, rev, support = pn532.get_firmware_version()
print("Found PN532 with firmware version: {0}.{1}".format(ver, rev))
=======
ic, ver, rev, support = pn532.firmware_version
print('Found PN532 with firmware version: {0}.{1}'.format(ver, rev))
>>>>>>> 42192bfe

# Configure PN532 to communicate with MiFare cards
pn532.SAM_configuration()

print("Waiting for RFID/NFC card to write to!")
while True:
    # Check if a card is available to read
    uid = pn532.read_passive_target(timeout=0.5)
    print(".", end="")
    # Try again if no card is available.
    if uid is not None:
        break

print("")
print("Found card with UID:", [hex(i) for i in uid])

# Set 4 bytes of block to 0xFEEDBEEF
data = bytearray(4)
data[0:4] = b"\xFE\xED\xBE\xEF"
# Write 4 byte block.
pn532.ntag2xx_write_block(6, data)
# Read block #6
print(
    "Wrote to block 6, now trying to read that data:",
    [hex(x) for x in pn532.ntag2xx_read_block(6)],
)<|MERGE_RESOLUTION|>--- conflicted
+++ resolved
@@ -60,13 +60,8 @@
 # uart = busio.UART(board.TX, board.RX, baudrate=115200, timeout=100)
 # pn532 = PN532_UART(uart, debug=False)
 
-<<<<<<< HEAD
-ic, ver, rev, support = pn532.get_firmware_version()
-print("Found PN532 with firmware version: {0}.{1}".format(ver, rev))
-=======
 ic, ver, rev, support = pn532.firmware_version
 print('Found PN532 with firmware version: {0}.{1}'.format(ver, rev))
->>>>>>> 42192bfe
 
 # Configure PN532 to communicate with MiFare cards
 pn532.SAM_configuration()
